# Copyright (c) 2008, Aldo Cortesi. All rights reserved.
# 
# Permission is hereby granted, free of charge, to any person obtaining a copy
# of this software and associated documentation files (the "Software"), to deal
# in the Software without restriction, including without limitation the rights
# to use, copy, modify, merge, publish, distribute, sublicense, and/or sell
# copies of the Software, and to permit persons to whom the Software is
# furnished to do so, subject to the following conditions:
# 
# The above copyright notice and this permission notice shall be included in
# all copies or substantial portions of the Software.
# 
# THE SOFTWARE IS PROVIDED "AS IS", WITHOUT WARRANTY OF ANY KIND, EXPRESS OR
# IMPLIED, INCLUDING BUT NOT LIMITED TO THE WARRANTIES OF MERCHANTABILITY,
# FITNESS FOR A PARTICULAR PURPOSE AND NONINFRINGEMENT. IN NO EVENT SHALL THE
# AUTHORS OR COPYRIGHT HOLDERS BE LIABLE FOR ANY CLAIM, DAMAGES OR OTHER
# LIABILITY, WHETHER IN AN ACTION OF CONTRACT, TORT OR OTHERWISE, ARISING FROM,
# OUT OF OR IN CONNECTION WITH THE SOFTWARE OR THE USE OR OTHER DEALINGS IN THE
# SOFTWARE.

import datetime, subprocess, sys, operator, os, traceback
import select
import Xlib
import Xlib.display
import Xlib.ext.xinerama as xinerama
from Xlib import X, XK
import Xlib.protocol.event as event
import command, utils, window, confreader

class QtileError(Exception): pass


class Event:
    events = set(
        [
            "setgroup",
            "focus_change",
            "window_add",
            "window_name_change",
        ]
    )
    def __init__(self, qtile):
        self.qtile = qtile
        self.subscriptions = {}

    def subscribe(self, event, func):
        if event not in self.events:
            raise QtileError("Unknown event: %s"%event)
        lst = self.subscriptions.setdefault(event, [])
        if not func in lst:
            lst.append(func)

    def fire(self, event, *args, **kwargs):
        if event not in self.events:
            raise QtileError("Unknown event: %s"%event)
        self.qtile.log.add("Internal event: %s(%s, %s)"%(event, args, kwargs))
        for i in self.subscriptions.get(event, []):
            i(*args, **kwargs)


class Key:
    def __init__(self, modifiers, key, *commands):
        """
            :modifiers A list of modifier specifications. Modifier
            specifications are one of: "shift", "lock", "control", "mod1",
            "mod2", "mod3", "mod4", "mod5".
            :key A key specification, e.g. "a", "Tab", "Return", "space".
            :*commands A list of lazy command objects generated with the
            command.lazy helper. If multiple Call objects are specified, they
            are run in sequence.
        """
        self.modifiers, self.key, self.commands = modifiers, key, commands
        self.keysym = XK.string_to_keysym(key)
        if self.keysym == 0:
            raise QtileError("Unknown key: %s"%key)
        self.modmask = utils.translateMasks(self.modifiers)
    
    def __repr__(self):
        return "Key(%s, %s)"%(self.modifiers, self.key)


class Screen(command.CommandObject):
    group = None
    def __init__(self, top=None, bottom=None, left=None, right=None):
        """
            :top An instance of bar.Gap or bar.Bar or None.
            :bottom An instance of bar.Gap or bar.Bar or None.
            :left An instance of bar.Gap or None.
            :right An instance of bar.Gap or None.
        """
        self.top, self.bottom = top, bottom
        self.left, self.right = left, right

    def _configure(self, qtile, index, x, y, width, height, group, event):
        self.qtile, self.event = qtile, event
        self.index, self.x, self.y = index, x, y,
        self.width, self.height = width, height
        self.setGroup(group)
        for i in self.gaps:
            i._configure(qtile, self, event)

    @property
    def gaps(self):
        lst = []
        for i in [self.top, self.bottom, self.left, self.right]:
            if i:
                lst.append(i)
        return lst

    @property
    def dx(self):
        return self.x + self.left.size if self.left else self.x

    @property
    def dy(self):
        return self.y + self.top.size if self.top else self.y

    @property
    def dwidth(self):
        val = self.width
        if self.left:
            val -= self.left.size
        if self.right:
            val -= self.right.size
        return val

    @property
    def dheight(self):
        val = self.height
        if self.top:
            val -= self.top.size
        if self.bottom:
            val -= self.bottom.size
        return val

    def setGroup(self, group):
        if group.screen == self:
            return
        elif group.screen:
            tmpg = self.group
            tmps = group.screen
            tmps.group = tmpg
            tmpg._setScreen(tmps)
            self.group = group
            group._setScreen(self)
        else:
            if self.group is not None:
                self.group._setScreen(None)
            self.group = group
            group._setScreen(self)
        self.event.fire("setgroup")
        self.qtile.event.fire("focus_change")

    def _items(self, name):
        if name == "layout":
            return True, range(len(self.group.layouts))
        elif name == "window":
            return True, [i.window.id for i in self.group.windows]
        elif name == "bar":
            return False, [x.position for x in self.gaps]

    def _select(self, name, sel):
        if name == "layout":
            if sel is None:
                return self.group.layout
            else:
                return utils.lget(self.group.layouts, sel)
        elif name == "window":
            if sel is None:
                return self.group.currentWindow
            else:
                for i in self.group.windows:
                    if i.window.id == sel:
                        return i
        elif name == "bar":
            return getattr(self, sel)

    def resize(self, x=None, y=None, w=None, h=None):
        x = x or self.x
        y = y or self.y
        w = w or self.width
        h = h or self.height
        self._configure(self.qtile, self.index, x, y, w, h, self.group, self.event)
        for bar in [self.top, self.bottom, self.left, self.right]:
            if bar:
                bar.resize()
        self.group.layoutAll()

    def cmd_info(self):
        """
            Returns a dictionary of info for this object.
        """
        return dict(
            index=self.index,
            width=self.width,
            height=self.height,
            x = self.x,
            y = self.y
        )

    def cmd_resize(self, x=None, y=None, w=None, h=None):
        """
            Resize the screen.
        """
        self.resize(x, y, w, h)


class Group(command.CommandObject):
    def __init__(self, name, layouts, qtile):
        self.name, self.qtile = name, qtile
        self.screen = None
        self.layouts = [i.clone(self) for i in layouts]
        self.currentLayout = 0
        self.currentWindow = None
        self.windows = set()

    @property
    def layout(self):
        return self.layouts[self.currentLayout]

    def nextLayout(self):
        self.currentLayout = (self.currentLayout + 1)%(len(self.layouts))
        self.layoutAll()

    def layoutAll(self):
        self.disableMask(X.EnterWindowMask)
        if self.screen and len(self.windows):
            for i in self.windows:
                self.layout.configure(i)
            if self.currentWindow:
                self.currentWindow.focus(False)
        self.resetMask()

    def _setScreen(self, screen):
        self.screen = screen
        if self.screen:
            self.layoutAll()
        else:
            self.hide()

    def hide(self):
        self.screen = None
        for i in self.windows:
            i.hide()

    def disableMask(self, mask):
        for i in self.windows:
            i.disableMask(mask)

    def resetMask(self):
        for i in self.windows:
            i.resetMask()

    def focus(self, window, warp):
        if window and not window in self.windows:
            return
        if not window:
            self.currentWindow = None
        else:
            self.currentWindow = window
        self.layout.focus(window)
        self.qtile.event.fire("focus_change")
        self.layoutAll()

    def info(self):
        return dict(
            name = self.name,
            focus = self.currentWindow.name if self.currentWindow else None,
            windows = [i.name for i in self.windows],
            layout = self.layout.name,
            screen = self.screen.index if self.screen else None
        )

    def add(self, window):
        self.qtile.event.fire("window_add")
        self.windows.add(window)
        window.group = self
        for i in self.layouts:
            i.add(window)
        self.focus(window, True)

    def remove(self, window):
        self.windows.remove(window)
        window.group = None
        nextfocus = None
        for i in self.layouts:
            if i is self.layout:
                nextfocus = i.remove(window)
<<<<<<< HEAD
                print >> sys.stderr, "NEXT", nextfocus
=======
>>>>>>> 989092a8
            else:
                i.remove(window)
        self.focus(nextfocus, True)
        self.layoutAll()

    def _items(self, name):
        if name == "layout":
            return True, range(len(self.layouts))
        elif name == "window":
            return True, [i.window.id for i in self.windows]
        elif name == "screen":
            return True, None

    def _select(self, name, sel):
        if name == "layout":
            if sel is None:
                return self.layout
            else:
                return utils.lget(self.layouts, sel)
        elif name == "window":
            if sel is None:
                return self.currentWindow
            else:
                for i in self.windows:
                    if i.window.id == sel:
                        return i
        elif name == "screen":
            return self.screen

    def cmd_info(self):
        """
            Returns a dictionary of info for this object.
        """
        return dict(name=self.name)

    def cmd_toscreen(self, screen=None):
        """
            Pull a group to a specified screen.

            :screen Screen offset. If not specified, we assume the current screen.

            Examples:

            Pull group to the current screen:
                
                toscreen()

            Pull group to screen 0:
        
                toscreen(0)
        """
        if not screen:
            screen = self.qtile.currentScreen
        else:
            screen = self.screens[screen]
        screen.setGroup(self)


class Log:
    """
        A circular log.
    """
    def __init__(self, length, outfile):
        self.length, self.outfile = length, outfile
        self.log = []

    def add(self, itm):
        if self.outfile:
            print >> self.outfile, itm
        self.log.append(itm)
        if len(self.log) > self.length:
            self.log.pop(0)

    def write(self, fp, initial):
        for i in self.log:
            print >> fp, initial, i

    def setLength(self, l):
        self.length = l
        if len(self.log) > l:
            self.log = self.log[-l:]

    def clear(self):
        self.log = []


class Qtile(command.CommandObject):
    debug = False
    _exit = False
    _testing = False
    _logLength = 100 
    def __init__(self, config, displayName=None, fname=None):
        if not displayName:
            displayName = os.environ.get("DISPLAY")
            if not displayName:
                raise QtileError("No DISPLAY set.")
        if not fname:
            if not "." in displayName:
                displayName = displayName + ".0"
            fname = os.path.join("~", command.SOCKBASE%displayName)
            fname = os.path.expanduser(fname)
        self.display = Xlib.display.Display(displayName)
        self.config, self.fname = config, fname
        self.log = Log(
                self._logLength,
                sys.stderr if self.debug else None
            )
        defaultScreen = self.display.screen(
                self.display.get_default_screen()
            )
        self.root = defaultScreen.root
        self.event = Event(self)

        self.atoms = dict(
            internal = self.display.intern_atom("QTILE_INTERNAL"),
            python = self.display.intern_atom("QTILE_PYTHON")
        )
        self.windowMap = {}
        self.internalMap = {}
        self.widgetMap = {}
        self.groupMap = {}

        self.groups = []
        for i in self.config.groups:
            g = Group(i, self.config.layouts, self)
            self.groups.append(g)
            self.groupMap[g.name] = g

        self.currentScreen = None
        self.screens = []
        if self.display.has_extension("XINERAMA"):
            for i, s in enumerate(self.display.xinerama_query_screens().screens):
                if i+1 > len(config.screens):
                    scr = Screen()
                else:
                    scr = config.screens[i]
                if not self.currentScreen:
                    self.currentScreen = scr
                scr._configure(
                    self,
                    i,
                    s["x"],
                    s["y"],
                    s["width"],
                    s["height"],
                    self.groups[i],
                    self.event
                )
                self.screens.append(scr)

        if not self.screens:
            if config.screens:
                s = config.screens[0]
            else:
                s = Screen()
            self.currentScreen = s
            s._configure(
                self,
                0, 0, 0,
                defaultScreen.width_in_pixels,
                defaultScreen.height_in_pixels,
                self.groups[0],
                self.event
            )
            self.screens.append(s)
        self.currentScreen = self.screens[0]

        self.display.set_error_handler(self.initialErrorHandler)
        self.root.change_attributes(
            event_mask = X.SubstructureNotifyMask |\
                         X.SubstructureRedirectMask |\
                         X.EnterWindowMask |\
                         X.LeaveWindowMask |\
                         X.StructureNotifyMask
        )
        self.display.sync()
        if self._exit:
            print >> sys.stderr, "Access denied: Another window manager running?"
            sys.exit(1)
        # Now install the real error handler
        self.display.set_error_handler(self.errorHandler)

        self.server = command._Server(self.fname, self, config)
        self.ignoreEvents = set([
            X.KeyRelease,
            X.ReparentNotify,
            X.CreateNotify,
            # DWM handles this to help "broken focusing windows".
            X.MapNotify,
            X.LeaveNotify,
            X.FocusOut,
            X.FocusIn,
        ])
        self.keyMap = {}
        for i in self.config.keys:
            self.keyMap[(i.keysym, i.modmask)] = i
        self.grabKeys()
        self.scan()

    def registerWidget(self, w):
        """
            Register a bar widget. If a widget with the same name already
            exists, this raises a ConfigError.
        """
        if w.name:
            if self.widgetMap.has_key(w.name):
                raise confreader.ConfigError("Duplicate widget name: %s"%w.name)
            self.widgetMap[w.name] = w

    @property
    def currentLayout(self):
        return self.currentGroup.layout

    @property
    def currentGroup(self):
        return self.currentScreen.group

    @property
    def currentWindow(self):
        return self.currentScreen.group.currentWindow

    def scan(self):
        r = self.root.query_tree()
        for i in r.children:
            a = i.get_attributes()
            if a.map_state == Xlib.X.IsViewable:
                self.manage(i)

    def unmanage(self, window):
        c = self.windowMap.get(window)
        if c:
            c.group.remove(c)
            del self.windowMap[window]

    def manage(self, w):
        try:
            attrs = w.get_attributes()
        except Xlib.error.BadWindow:
            return
        if attrs and attrs.override_redirect:
            return
        if w.get_full_property(self.atoms["internal"], self.atoms["python"]):
            if not w in self.internalMap:
                c = window.Internal(w, self)
                self.internalMap[w] = c
        else:
            if not w in self.windowMap:
                c = window.Window(w, self)
                self.windowMap[w] = c
                self.currentScreen.group.add(c)

    def grabKeys(self):
        self.root.ungrab_key(X.AnyKey, X.AnyModifier)
        for i in self.keyMap.values():
            code = self.display.keysym_to_keycode(i.keysym)
            self.root.grab_key(
                code,
                i.modmask,
                True,
                X.GrabModeAsync,
                X.GrabModeAsync
            )

    def _eventStr(self, e):
        """
            Returns a somewhat less verbose descriptive event string.
        """
        s = str(e)
        s = s.replace("Xlib.protocol.event.", "")
        s = s.replace("Xlib.display.", "")
        return s

    def loop(self):
        try:
            while 1:
                fds, _, _ = select.select(
                                [self.server.sock, self.display.fileno()],
                                [], [], 0.1
                            )
                if self._exit:
                    sys.exit(1)
                self.server.receive()
                try:
                    n = self.display.pending_events()
                except Xlib.error.ConnectionClosedError:
                    return
                while n > 0:
                    n -= 1
                    e = self.display.next_event()
                    ename = e.__class__.__name__

                    c = None
                    if hasattr(e, "window"):
                        c = self.windowMap.get(e.window) or self.internalMap.get(e.window)
                    if c and hasattr(c, "handle_%s"%ename):
                        h = getattr(c, "handle_%s"%ename)
                    else:
                        h = getattr(self, "handle_%s"%ename, None)
                    if h:
                        self.log.add("Handling: %s"%self._eventStr(e))
                        h(e)
                    elif e.type in self.ignoreEvents:
                        pass
                    else:
                        self.log.add("Unknown event: %s"%self._eventStr(e))
        except:
            # We've already written a report.
            if not self._exit:
                self.writeReport(traceback.format_exc())

    def handle_KeyPress(self, e):
        keysym =  self.display.keycode_to_keysym(e.detail, 0)
        k = self.keyMap.get((keysym, e.state))
        if not k:
            print >> sys.stderr, "Ignoring unknown keysym: %s"%keysym
            return
        for i in k.commands:
            if i.check(self):
                status, val = self.server.call((i.selectors, i.name, i.args, i.kwargs))
                if status in (command.ERROR, command.EXCEPTION):
                    s = "KB command error %s: %s"%(i.name, val)
                    self.log.add(s)
                    print >> sys.stderr, s
        else:
            return

    def handle_ConfigureNotify(self, e):
        """
            Handle xrandr events.
        """
        screen = self.currentScreen
        if e.window == self.root and e.width != screen.width and e.height != screen.height:
            screen.resize(0, 0, e.width, e.height)
            
    def handle_ConfigureRequest(self, e):
        # It's not managed, or not mapped, so we just obey it.
        args = {}
        if e.value_mask & X.CWX:
            args["x"] = e.x
        if e.value_mask & X.CWY:
            args["y"] = e.y
        if e.value_mask & X.CWHeight:
            args["height"] = e.height
        if e.value_mask & X.CWWidth:
            args["width"] = e.width
        if e.value_mask & X.CWBorderWidth:
            args["border_width"] = e.border_width
        e.window.configure(
            **args
        )

    def handle_MappingNotify(self, e):
        self.display.refresh_keyboard_mapping(e)
        if e.request == X.MappingKeyboard:
            self.grabKeys()

    def handle_MapRequest(self, e):
        self.manage(e.window)

    def handle_DestroyNotify(self, e):
        self.unmanage(e.window)

    def handle_UnmapNotify(self, e):
        if e.event == self.root and e.send_event:
            self.unmanage(e.window)

    def toScreen(self, n):
        if len(self.screens) < n-1:
            return
        self.currentScreen = self.screens[n]
        self.currentGroup.focus(
            self.currentWindow,
            True
        )

    def writeReport(self, m, path="~/qtile_crashreport", _force=False):
        if self._testing and not _force:
            print >> sys.stderr, "Server Error:", m
            return
        suffix = 0
        base = p = os.path.expanduser(path)
        while 1:
            if not os.path.exists(p):
                break
            p = base + ".%s"%suffix
            suffix += 1
        f = open(p, "a+")
        print >> f, "*** QTILE REPORT", datetime.datetime.now()
        print >> f, "Message:", m
        print >> f, "Last %s events:"%self.log.length
        self.log.write(f, "\t")
        f.close()

    def initialErrorHandler(self, e, v):
        self._exit = True

    _ignoreErrors = set([
        Xlib.error.BadWindow,
        Xlib.error.BadAccess
    ])
    def errorHandler(self, e, v):
        if e.__class__ in self._ignoreErrors:
            return
        if self._testing:
            print >> sys.stderr, "Server Error:", (e, v)
        else:
            self.writeReport((e, v))
        self._exit = True

    def _items(self, name):
        if name == "group":
            return True, self.groupMap.keys()
        elif name == "layout":
            return True, range(len(self.currentGroup.layouts))
        elif name == "widget":
            return False, self.widgetMap.keys()
        elif name == "bar":
            return False, [x.position for x in self.currentScreen.gaps]
        elif name == "window":
            return True, self.listWID()
        elif name == "screen":
            return True, range(len(self.screens))

    def _select(self, name, sel):
        if name == "group":
            if sel is None:
                return self.currentGroup
            else:
                return self.groupMap.get(sel)
        elif name == "layout":
            if sel is None:
                return self.currentGroup.layout
            else:
                return utils.lget(self.currentGroup.layouts, sel)
        elif name == "widget":
            return self.widgetMap.get(sel)
        elif name == "bar":
            return getattr(self.currentScreen, sel)
        elif name == "window":
            if sel is None:
                return self.currentWindow
            else:
                return self.clientFromWID(sel)
        elif name == "screen":
            if sel is None:
                return self.currentScreen
            else:
                return utils.lget(self.screens, sel)

    def listWID(self):
        return [i.window.id for i in self.windowMap.values() + self.internalMap.values()]

    def clientFromWID(self, wid):
        all = self.windowMap.values() + self.internalMap.values()
        for i in all:
            if i.window.id == wid:
                return i
        return None

    def cmd_debug(self):
        """
            Toggle qtile debug logging. Returns "on" or "off" to indicate the
            resulting debug status.
        """
        if self.debug:
            self.debug = False
            self.log.debug = None
            return "off"
        else:
            self.debug = True
            self.log.debug = sys.stderr
            return "on"

    def cmd_groups(self):
        """
            Return a dictionary containing information for all groups.

            Example:
                
                groups()
        """
        d = {}
        for i in self.groups:
            d[i.name] = i.info()
        return d

    def cmd_internal(self):
        """
            Return info for each internal window (bars, for example).
        """
        return [i.info() for i in self.internalMap.values()]

    def cmd_list_widgets(self):
        """
            List of all addressible widget names.
        """
        return self.widgetMap.keys()

    def cmd_log(self, n=None):
        """
            Return the last n log records, where n is all by default.

            Examples:
                
                log(5)

                log()
        """
        if n and len(self.log.log) > n:
            return self.log.log[-n:]
        else:
            return self.log.log

    def cmd_log_clear(self):
        """
            Clears the internal log.
        """
        self.log.clear()

    def cmd_log_getlength(self):
        """
            Returns the configured size of the internal log.
        """
        return self.log.length

    def cmd_log_setlength(self, n):
        """
            Sets the configured size of the internal log.
        """
        return self.log.setLength(n)

    def cmd_nextlayout(self, group=None):
        """
            Switch to the next layout.

            :group Group name. If not specified, the current group is assumed.
        """
        if group:
            group = self.groupMap.get(group)
        else:
            group = self.currentGroup
        group.nextLayout()

    def cmd_report(self, msg="None", path="~/qtile_crashreport"):
        """
            Write a qtile crash report. 
            
            :msg Message that should head the report
            :path Path of the file to write to

            Examples:
                
                report()

                report(msg="My messasge")

                report(msg="My message", path="~/myreport")
        """
        self.writeReport(msg, path, True)

    def cmd_screens(self):
        """
            Return a list of dictionaries providing information on all screens.
        """
        lst = []
        for i in self.screens:
            lst.append(dict(
                index = i.index,
                group = i.group.name if i.group is not None else None,
                x = i.x,
                y = i.y,
                width = i.width,
                height = i.height,
                gaps = dict(
                    top = i.top.geometry() if i.top else None,
                    bottom = i.bottom.geometry() if i.bottom else None,
                    left = i.left.geometry() if i.left else None,
                    right = i.right.geometry() if i.right else None,
                )
            ))
        return lst

    def cmd_simulate_keypress(self, modifiers, key):
        """
            Simulates a keypress on the focused window. 
            
            :modifiers A list of modifier specification strings. Modifiers can
            be one of "shift", "lock", "control" and "mod1" - "mod5".
            :key Key specification.  

            Examples:

                simulate_keypress(["control", "mod2"], "k")
        """
        keysym = XK.string_to_keysym(key)
        if keysym == 0:
            raise command.CommandError("Unknown key: %s"%key)
        keycode = self.display.keysym_to_keycode(keysym)
        try:
            mask = utils.translateMasks(modifiers)
        except QtileError, v:
            return str(v)
        if self.currentWindow:
            win = self.currentWindow.window
        else:
            win = self.root
        e = event.KeyPress(
                state = mask,
                detail = keycode,

                root = self.root,
                window = win,
                child = X.NONE,

                time = X.CurrentTime,
                root_x = 1,
                root_y = 1,
                event_x = 1,
                event_y = 1,
                same_screen = 1,
        )
        win.send_event(e, X.KeyPressMask|X.SubstructureNotifyMask, propagate=True)
        self.display.sync()

    def cmd_spawn(self, cmd):
        """
            Run cmd in a shell.

            Example:

                spawn("firefox")
        """
        try:
            subprocess.Popen([cmd], shell=True)
        except Exception, v:
            print type(v), v

    def cmd_status(self):
        """
            Return "OK" if Qtile is running.
        """
        return "OK"

    def cmd_sync(self):
        """
            Sync the X display. Should only be used for development.
        """
        self.display.sync()

    def cmd_to_screen(self, n):
        """
            Warp to screen n, where n is a 0-based screen number.

            Example:

                to_screen(0)
        """
        return self.toScreen(n)

    def cmd_windows(self):
        """
            Return info for each client window.
        """
        return [i.info() for i in self.windowMap.values()]<|MERGE_RESOLUTION|>--- conflicted
+++ resolved
@@ -286,10 +286,6 @@
         for i in self.layouts:
             if i is self.layout:
                 nextfocus = i.remove(window)
-<<<<<<< HEAD
-                print >> sys.stderr, "NEXT", nextfocus
-=======
->>>>>>> 989092a8
             else:
                 i.remove(window)
         self.focus(nextfocus, True)
